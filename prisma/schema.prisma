--- conflicted
+++ resolved
@@ -243,7 +243,6 @@
   updatedAt      DateTime @updatedAt
   startedAt      DateTime? // When work first started
   completedAt    DateTime?
-<<<<<<< HEAD
   deletedAt      DateTime? // Soft delete support
   
   // Relations
@@ -251,19 +250,6 @@
   messages       OrderMessage[]
   deliverableFiles Deliverable[]
   timeEntries    TimeEntry[]
-=======
-  deletedAt      DateTime? // Added for soft deletes
-
-  // Relations
-  seoworksTask   SEOWorksTask?
-  messages       OrderMessage[] // Added relation to OrderMessage
-
-  // Additional order fields
-  priority       String? @default("medium") // low, medium, high
-  keywords       Json? // Array of keywords
-  targetUrl      String?
-  wordCount      Int?
->>>>>>> e38da8c5
   
   @@index([agencyId, status])
   @@index([userEmail, status])
@@ -490,29 +476,29 @@
   @@map("user_invites")
 }
 
-<<<<<<< HEAD
 // Order messages for tracking communication
 model OrderMessage {
   id             String   @id @default(cuid())
   
   // Multi-tenant isolation
-  agencyId       String
+  agencyId       String?
   
   // Order relationship
   orderId        String
   order          Order    @relation(fields: [orderId], references: [id], onDelete: Cascade)
   
   // User relationship
-  userId         String?
-  userEmail      String
+  userId         String
+  user           User     @relation(fields: [userId], references: [id], onDelete: Cascade)
   
   // Message details
-  type           String   // comment, status_update, completion_note, internal_note
-  content        String
+  type           String   @default("comment") // comment, status_update, completion_note, internal_note, question
+  content        String   @db.Text
   isInternal     Boolean  @default(false) // Internal notes hidden from agencies
   
   // Timestamps
   createdAt      DateTime @default(now())
+  updatedAt      DateTime @updatedAt
   
   @@index([orderId, createdAt])
   @@index([agencyId, orderId])
@@ -568,32 +554,4 @@
   @@index([orderId, date])
   @@index([userEmail, date])
   @@map("time_entries")
-=======
-// Messages associated with an Order
-model OrderMessage {
-  id        String   @id @default(cuid())
-
-  // Multi-tenant isolation
-  agencyId  String?
-  // agency    Agency?  @relation(fields: [agencyId], references: [id], onDelete: Cascade) // Optional: if messages need direct agency link
-
-  // Order relationship
-  orderId   String
-  order     Order    @relation(fields: [orderId], references: [id], onDelete: Cascade)
-
-  // User who created the message
-  userId    String
-  user      User     @relation(fields: [userId], references: [id], onDelete: Cascade)
-
-  // Message content
-  content   String   @db.Text
-  type      String   @default("comment") // comment, status_update, completion_note, question
-
-  // Timestamps
-  createdAt DateTime @default(now())
-  updatedAt DateTime @updatedAt
-
-  @@index([orderId, createdAt])
-  @@map("order_messages")
->>>>>>> e38da8c5
 }